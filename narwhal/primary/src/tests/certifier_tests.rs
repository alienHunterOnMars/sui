--- conflicted
+++ resolved
@@ -48,11 +48,7 @@
     let (certificate_store, payload_store) = create_db_stores();
 
     // Create a fake header.
-<<<<<<< HEAD
     let proposed_header = primary.header(&cert_v1_protocol_config, &committee);
-=======
-    let proposed_header = primary.header(&latest_protocol_version(), &committee);
->>>>>>> 28d12427
 
     // Set up network.
     let own_address = committee
@@ -111,11 +107,7 @@
     let synchronizer = Arc::new(Synchronizer::new(
         id,
         fixture.committee(),
-<<<<<<< HEAD
         cert_v1_protocol_config.clone(),
-=======
-        latest_protocol_version(),
->>>>>>> 28d12427
         worker_cache.clone(),
         /* gc_depth */ 50,
         client,
@@ -132,11 +124,7 @@
     let _handle = Certifier::spawn(
         id,
         committee.clone(),
-<<<<<<< HEAD
         cert_v1_protocol_config.clone(),
-=======
-        latest_protocol_version(),
->>>>>>> 28d12427
         certificate_store.clone(),
         synchronizer,
         signature_service,
